--- conflicted
+++ resolved
@@ -55,12 +55,8 @@
         public override void CollectObservations(VectorSensor sensor)
         {
             collectObservationsCalls += 1;
-<<<<<<< HEAD
             collectObservationsCallsSinceLastReset += 1;
-            AddVectorObs(0f);
-=======
             sensor.AddObservation(0f);
->>>>>>> 53c5fda1
         }
 
         public override void AgentAction(float[] vectorAction)
