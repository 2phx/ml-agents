# # Unity ML-Agents Toolkit
import logging
from typing import Dict, List, Deque, Any

from mlagents.tf_utils import tf

from collections import deque

from mlagents_envs.exception import UnityException
from mlagents_envs.timers import set_gauge
from mlagents.trainers.trainer_metrics import TrainerMetrics
from mlagents.trainers.tf_policy import TFPolicy
from mlagents.trainers.stats import StatsReporter
from mlagents.trainers.trajectory import Trajectory
from mlagents.trainers.brain import BrainParameters

LOGGER = logging.getLogger("mlagents.trainers")


class UnityTrainerException(UnityException):
    """
    Related to errors with the Trainer.
    """

    pass


class Trainer(object):
    """This class is the base class for the mlagents_envs.trainers"""

    def __init__(
        self,
        brain_name: str,
        trainer_parameters: dict,
        training: bool,
        run_id: str,
        reward_buff_cap: int = 1,
    ):
        """
        Responsible for collecting experiences and training a neural network model.
        :BrainParameters brain: Brain to be trained.
        :dict trainer_parameters: The parameters for the trainer (dictionary).
        :bool training: Whether the trainer is set for training.
        :str run_id: The identifier of the current run
        :int reward_buff_cap:
        """
        self.param_keys: List[str] = []
        self.brain_name = brain_name
        self.run_id = run_id
        self.trainer_parameters = trainer_parameters
        self.summary_path = trainer_parameters["summary_path"]
        self.stats_reporter = StatsReporter(self.summary_path)
        self.cumulative_returns_since_policy_update: List[float] = []
        self.is_training = training
        self.trainer_metrics = TrainerMetrics(
            path=self.summary_path + ".csv", brain_name=self.brain_name
        )
        self._reward_buffer: Deque[float] = deque(maxlen=reward_buff_cap)
        self.policy: TFPolicy
        self.step: int = 0

    def check_param_keys(self):
        for k in self.param_keys:
            if k not in self.trainer_parameters:
                raise UnityTrainerException(
                    "The hyper-parameter {0} could not be found for the {1} trainer of "
                    "brain {2}.".format(k, self.__class__, self.brain_name)
                )

    def write_tensorboard_text(self, key: str, input_dict: Dict[str, Any]) -> None:
        """
        Saves text to Tensorboard.
        Note: Only works on tensorflow r1.2 or above.
        :param key: The name of the text.
        :param input_dict: A dictionary that will be displayed in a table on Tensorboard.
        """
        try:
            with tf.Session() as sess:
                s_op = tf.summary.text(
                    key,
                    tf.convert_to_tensor(
                        ([[str(x), str(input_dict[x])] for x in input_dict])
                    ),
                )
                s = sess.run(s_op)
                self.stats_reporter.write_text(s, self.get_step)
        except Exception:
            LOGGER.info("Could not write text summary for Tensorboard.")
            pass

    def dict_to_str(self, param_dict: Dict[str, Any], num_tabs: int) -> str:
        """
        Takes a parameter dictionary and converts it to a human-readable string.
        Recurses if there are multiple levels of dict. Used to print out hyperaparameters.
        param: param_dict: A Dictionary of key, value parameters.
        return: A string version of this dictionary.
        """
        if not isinstance(param_dict, dict):
            return str(param_dict)
        else:
            append_newline = "\n" if num_tabs > 0 else ""
            return append_newline + "\n".join(
                [
                    "\t"
                    + "  " * num_tabs
                    + "{0}:\t{1}".format(
                        x, self.dict_to_str(param_dict[x], num_tabs + 1)
                    )
                    for x in param_dict
                ]
            )

    def __str__(self) -> str:
        return """Hyperparameters for the {0} of brain {1}: \n{2}""".format(
            self.__class__.__name__,
            self.brain_name,
            self.dict_to_str(self.trainer_parameters, 0),
        )

    @property
    def parameters(self) -> Dict[str, Any]:
        """
        Returns the trainer parameters of the trainer.
        """
        return self.trainer_parameters

    @property
    def get_max_steps(self) -> float:
        """
        Returns the maximum number of steps. Is used to know when the trainer should be stopped.
        :return: The maximum number of steps of the trainer
        """
        return float(self.trainer_parameters["max_steps"])

    @property
    def get_step(self) -> int:
        """
        Returns the number of steps the trainer has performed
        :return: the step count of the trainer
        """
        return self.step

    @property
    def reward_buffer(self) -> Deque[float]:
        """
        Returns the reward buffer. The reward buffer contains the cumulative
        rewards of the most recent episodes completed by agents using this
        trainer.
        :return: the reward buffer.
        """
        return self._reward_buffer

    def increment_step(self, n_steps: int) -> None:
        """
        Increment the step count of the trainer

        :param n_steps: number of steps to increment the step count by
        """
        self.step = self.policy.increment_step(n_steps)

    def save_model(self) -> None:
        """
        Saves the model
        """
        self.policy.save_model(self.get_step)

    def export_model(self) -> None:
        """
        Exports the model
        """
        self.policy.export_model()

    def write_training_metrics(self) -> None:
        """
        Write training metrics to a CSV  file
        :return:
        """
        self.trainer_metrics.write_training_metrics()

    def write_summary(self, global_step: int, delta_train_start: float) -> None:
        """
        Saves training statistics to Tensorboard.
        :param delta_train_start:  Time elapsed since training started.
        :param global_step: The number of steps the simulation has been going for
        """
        if (
            global_step % self.trainer_parameters["summary_freq"] == 0
            and global_step != 0
        ):
            is_training = (
                "Training."
                if self.is_training and self.get_step <= self.get_max_steps
                else "Not Training."
            )
            step = min(self.get_step, self.get_max_steps)
            stats_summary = self.stats_reporter.get_stats_summaries(
                "Environment/Cumulative Reward"
            )
            if stats_summary.num > 0:
                LOGGER.info(
                    " {}: {}: Step: {}. "
                    "Time Elapsed: {:0.3f} s "
                    "Mean "
                    "Reward: {:0.3f}"
                    ". Std of Reward: {:0.3f}. {}".format(
                        self.run_id,
                        self.brain_name,
                        step,
                        delta_train_start,
                        stats_summary.mean,
                        stats_summary.std,
                        is_training,
                    )
                )
                set_gauge(f"{self.brain_name}.mean_reward", stats_summary.mean)
            else:
                LOGGER.info(
                    " {}: {}: Step: {}. No episode was completed since last summary. {}".format(
                        self.run_id, self.brain_name, step, is_training
                    )
                )
<<<<<<< HEAD
            summary = tf.Summary()
            for key in self.stats:
                if len(self.stats[key]) > 0:
                    stat_mean = float(np.mean(self.stats[key]))
                    summary.value.add(tag="{}".format(key), simple_value=stat_mean)
                    self.stats[key] = []
            summary.value.add(tag="Environment/Lesson", simple_value=lesson_num)
            self.summary_writer.add_summary(summary, step)
            self.summary_writer.flush()

    def write_tensorboard_text(self, key: str, input_dict: Dict[str, Any]) -> None:
        """
        Saves text to Tensorboard.
        Note: Only works on tensorflow r1.2 or above.
        :param key: The name of the text.
        :param input_dict: A dictionary that will be displayed in a table on Tensorboard.
        """
        try:
            with tf.Session() as sess:
                s_op = tf.summary.text(
                    key,
                    tf.convert_to_tensor(
                        ([[str(x), str(input_dict[x])] for x in input_dict])
                    ),
                )
                s = sess.run(s_op)
                self.summary_writer.add_summary(s, self.get_step)
        except Exception:
            LOGGER.info(
                "Cannot write text summary for Tensorboard. Tensorflow version must be r1.2 or above."
            )
            pass

    def add_experiences(
        self,
        name_behavior_id: str,
        curr_info: BrainInfo,
        next_info: BrainInfo,
        take_action_outputs: ActionInfoOutputs,
    ) -> None:
        """
        Adds experiences to each agent's experience history.
        :param name_behavior_id: string policy identifier.
        :param curr_info: current BrainInfo.
        :param next_info: next BrainInfo.
        :param take_action_outputs: The outputs of the Policy's get_action method.
        """
        raise UnityTrainerException("The add_experiences method was not implemented.")

    def process_experiences(
        self, name_behavior_id: str, current_info: BrainInfo, next_info: BrainInfo
    ) -> None:
=======
            self.stats_reporter.write_stats(int(step))

    def process_trajectory(self, trajectory: Trajectory) -> None:
>>>>>>> dfe9c115
        """
        Takes a trajectory and processes it, putting it into the update buffer.
        Processing involves calculating value and advantage targets for model updating step.
<<<<<<< HEAD
        :param name_behavior_id: string policy identifier.
        :param current_info: current BrainInfo.
        :param next_info: next BrainInfo.
=======
        :param trajectory: The Trajectory tuple containing the steps to be processed.
>>>>>>> dfe9c115
        """
        raise UnityTrainerException(
            "The process_experiences method was not implemented."
        )

    def end_episode(self):
        """
        A signal that the Episode has ended. The buffer must be reset.
        Get only called when the academy resets.
        """
        raise UnityTrainerException("The end_episode method was not implemented.")

    def is_ready_update(self):
        """
        Returns whether or not the trainer has enough elements to run update model
        :return: A boolean corresponding to wether or not update_model() can be run
        """
        raise UnityTrainerException("The is_ready_update method was not implemented.")

    def update_policy(self):
        """
        Uses demonstration_buffer to update model.
        """
        raise UnityTrainerException("The update_model method was not implemented.")

    def create_policy(self, brain_parameters: BrainParameters) -> TFPolicy:
        """
        Creates policy
        """
        raise UnityTrainerException("The create_policy method was not implemented.")

    def add_policy(self, brain_parameters: BrainParameters) -> None:
        """
        Adds policy to trainer
        """
        raise UnityTrainerException("The add_policy method was not implemented.")

    def get_policy(self, brain_name: str) -> TFPolicy:
        """
        Gets policy from trainer
        """
        return self.policy

    def advance(self) -> None:
        pass<|MERGE_RESOLUTION|>--- conflicted
+++ resolved
@@ -219,74 +219,13 @@
                         self.run_id, self.brain_name, step, is_training
                     )
                 )
-<<<<<<< HEAD
-            summary = tf.Summary()
-            for key in self.stats:
-                if len(self.stats[key]) > 0:
-                    stat_mean = float(np.mean(self.stats[key]))
-                    summary.value.add(tag="{}".format(key), simple_value=stat_mean)
-                    self.stats[key] = []
-            summary.value.add(tag="Environment/Lesson", simple_value=lesson_num)
-            self.summary_writer.add_summary(summary, step)
-            self.summary_writer.flush()
-
-    def write_tensorboard_text(self, key: str, input_dict: Dict[str, Any]) -> None:
-        """
-        Saves text to Tensorboard.
-        Note: Only works on tensorflow r1.2 or above.
-        :param key: The name of the text.
-        :param input_dict: A dictionary that will be displayed in a table on Tensorboard.
-        """
-        try:
-            with tf.Session() as sess:
-                s_op = tf.summary.text(
-                    key,
-                    tf.convert_to_tensor(
-                        ([[str(x), str(input_dict[x])] for x in input_dict])
-                    ),
-                )
-                s = sess.run(s_op)
-                self.summary_writer.add_summary(s, self.get_step)
-        except Exception:
-            LOGGER.info(
-                "Cannot write text summary for Tensorboard. Tensorflow version must be r1.2 or above."
-            )
-            pass
-
-    def add_experiences(
-        self,
-        name_behavior_id: str,
-        curr_info: BrainInfo,
-        next_info: BrainInfo,
-        take_action_outputs: ActionInfoOutputs,
-    ) -> None:
-        """
-        Adds experiences to each agent's experience history.
-        :param name_behavior_id: string policy identifier.
-        :param curr_info: current BrainInfo.
-        :param next_info: next BrainInfo.
-        :param take_action_outputs: The outputs of the Policy's get_action method.
-        """
-        raise UnityTrainerException("The add_experiences method was not implemented.")
-
-    def process_experiences(
-        self, name_behavior_id: str, current_info: BrainInfo, next_info: BrainInfo
-    ) -> None:
-=======
             self.stats_reporter.write_stats(int(step))
 
     def process_trajectory(self, trajectory: Trajectory) -> None:
->>>>>>> dfe9c115
         """
         Takes a trajectory and processes it, putting it into the update buffer.
         Processing involves calculating value and advantage targets for model updating step.
-<<<<<<< HEAD
-        :param name_behavior_id: string policy identifier.
-        :param current_info: current BrainInfo.
-        :param next_info: next BrainInfo.
-=======
         :param trajectory: The Trajectory tuple containing the steps to be processed.
->>>>>>> dfe9c115
         """
         raise UnityTrainerException(
             "The process_experiences method was not implemented."
