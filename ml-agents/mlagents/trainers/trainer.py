--- conflicted
+++ resolved
@@ -262,19 +262,22 @@
         """
         pass
 
-<<<<<<< HEAD
     def set_policy(self, policy: TFPolicy) -> None:
         """
         Sets self.(x_)policy in trainer
         """
         raise UnityTrainerException("The set_policy method was not implemented.")
 
-=======
-    @abc.abstractmethod
->>>>>>> 81310cf5
+    @abc.abstractmethod
     def get_policy(self, name_behavior_id: str) -> TFPolicy:
         """
         Gets policy from trainer
+        """
+        pass
+
+    def set_learning_policy(self, name_behavior_id: str) -> None:
+        """
+        sets policy in trainer
         """
         pass
 
@@ -290,12 +293,6 @@
     def _update_policy(self):
         """
         Uses demonstration_buffer to update model.
-        """
-        pass
-
-    def set_learning_policy(self, name_behavior_id: str) -> None:
-        """
-        sets policy in trainer
         """
         pass
 
