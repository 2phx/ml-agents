# # Unity ML-Agents Toolkit
# ## ML-Agent Learning (PPO)
# Contains an implementation of PPO as described in: https://arxiv.org/abs/1707.06347

import logging
from collections import defaultdict

import numpy as np

from mlagents.trainers.ppo.policy import PPOPolicy
from mlagents.trainers.ppo.multi_gpu_policy import MultiGpuPPOPolicy, get_devices
from mlagents.trainers.rl_trainer import RLTrainer
from mlagents.trainers.brain import BrainParameters
from mlagents.trainers.tf_policy import TFPolicy
from mlagents.trainers.trajectory import Trajectory

logger = logging.getLogger("mlagents.trainers")


class PPOTrainer(RLTrainer):
    """The PPOTrainer is an implementation of the PPO algorithm."""

    def __init__(
        self,
        brain_name,
        reward_buff_cap,
        trainer_parameters,
        training,
        load,
        seed,
        run_id,
        multi_gpu,
    ):
        """
        Responsible for collecting experiences and training PPO model.
        :param trainer_parameters: The parameters for the trainer (dictionary).
        :param reward_buff_cap: Max reward history to track in the reward buffer
        :param training: Whether the trainer is set for training.
        :param load: Whether the model should be loaded.
        :param seed: The seed the model will be initialized with
        :param run_id: The identifier of the current run
        """
        super(PPOTrainer, self).__init__(
            brain_name, trainer_parameters, training, run_id, reward_buff_cap
        )
        self.param_keys = [
            "batch_size",
            "beta",
            "buffer_size",
            "epsilon",
            "hidden_units",
            "lambd",
            "learning_rate",
            "max_steps",
            "normalize",
            "num_epoch",
            "num_layers",
            "time_horizon",
            "sequence_length",
            "summary_freq",
            "use_recurrent",
            "summary_path",
            "memory_size",
            "model_path",
            "reward_signals",
        ]
        self.check_param_keys()
        self.load = load
        self.multi_gpu = multi_gpu
        self.seed = seed
        self.policy: TFPolicy = None

    def process_trajectory(self, trajectory: Trajectory) -> None:
        """
        Takes a trajectory and processes it, putting it into the update buffer.
        Processing involves calculating value and advantage targets for model updating step.
        :param trajectory: The Trajectory tuple containing the steps to be processed.
        """
        agent_id = trajectory.agent_id  # All the agents should have the same ID

        # Add to episode_steps
        self.episode_steps[agent_id] += len(trajectory.steps)

        agent_buffer_trajectory = trajectory.to_agentbuffer()
        # Update the normalization
        if self.is_training:
            self.policy.update_normalization(agent_buffer_trajectory["vector_obs"])

        # Get all value estimates
        value_estimates = self.policy.get_batched_value_estimates(
            agent_buffer_trajectory
        )
        for name, v in value_estimates.items():
            agent_buffer_trajectory["{}_value_estimates".format(name)].extend(v)
            self.stats_reporter.add_stat(
                self.policy.reward_signals[name].value_name, np.mean(v)
            )

        value_next = self.policy.get_value_estimates(
            trajectory.next_obs,
            agent_id,
            trajectory.done_reached and not trajectory.max_step_reached,
        )

        # Evaluate all reward functions
        self.collected_rewards["environment"][agent_id] += np.sum(
            agent_buffer_trajectory["environment_rewards"]
        )
        for name, reward_signal in self.policy.reward_signals.items():
            evaluate_result = reward_signal.evaluate_batch(
                agent_buffer_trajectory
            ).scaled_reward
            agent_buffer_trajectory["{}_rewards".format(name)].extend(evaluate_result)
            # Report the reward signals
            self.collected_rewards[name][agent_id] += np.sum(evaluate_result)

        # Compute GAE and returns
        tmp_advantages = []
        tmp_returns = []
        for name in self.policy.reward_signals:
            bootstrap_value = value_next[name]

            local_rewards = agent_buffer_trajectory[
                "{}_rewards".format(name)
            ].get_batch()
            local_value_estimates = agent_buffer_trajectory[
                "{}_value_estimates".format(name)
            ].get_batch()
            local_advantage = get_gae(
                rewards=local_rewards,
                value_estimates=local_value_estimates,
                value_next=bootstrap_value,
                gamma=self.policy.reward_signals[name].gamma,
                lambd=self.trainer_parameters["lambd"],
            )
            local_return = local_advantage + local_value_estimates
            # This is later use as target for the different value estimates
            agent_buffer_trajectory["{}_returns".format(name)].set(local_return)
            agent_buffer_trajectory["{}_advantage".format(name)].set(local_advantage)
            tmp_advantages.append(local_advantage)
            tmp_returns.append(local_return)

        # Get global advantages
        global_advantages = list(
            np.mean(np.array(tmp_advantages, dtype=np.float32), axis=0)
        )
        global_returns = list(np.mean(np.array(tmp_returns, dtype=np.float32), axis=0))
        agent_buffer_trajectory["advantages"].set(global_advantages)
        agent_buffer_trajectory["discounted_returns"].set(global_returns)
        # Append to update buffer
        agent_buffer_trajectory.resequence_and_append(
            self.update_buffer, training_length=self.policy.sequence_length
        )

        # If this was a terminal trajectory, append stats and reset reward collection
        if trajectory.done_reached:
            self._update_end_episode_stats(
                agent_id, self.get_policy(trajectory.behavior_id)
            )

    def is_ready_update(self):
        """
        Returns whether or not the trainer has enough elements to run update model
        :return: A boolean corresponding to whether or not update_model() can be run
        """
        size_of_buffer = self.update_buffer.num_experiences
        return size_of_buffer > self.trainer_parameters["buffer_size"]

    def update_policy(self):
        """
        Uses demonstration_buffer to update the policy.
        The reward signal generators must be updated in this method at their own pace.
        """
        buffer_length = self.update_buffer.num_experiences
        self.cumulative_returns_since_policy_update.clear()

        # Make sure batch_size is a multiple of sequence length. During training, we
        # will need to reshape the data into a batch_size x sequence_length tensor.
        batch_size = (
            self.trainer_parameters["batch_size"]
            - self.trainer_parameters["batch_size"] % self.policy.sequence_length
        )
        # Make sure there is at least one sequence
        batch_size = max(batch_size, self.policy.sequence_length)

        n_sequences = max(
            int(self.trainer_parameters["batch_size"] / self.policy.sequence_length), 1
        )

        advantages = self.update_buffer["advantages"].get_batch()
        self.update_buffer["advantages"].set(
            (advantages - advantages.mean()) / (advantages.std() + 1e-10)
        )
        num_epoch = self.trainer_parameters["num_epoch"]
        batch_update_stats = defaultdict(list)
        for _ in range(num_epoch):
            self.update_buffer.shuffle(sequence_length=self.policy.sequence_length)
            buffer = self.update_buffer
            max_num_batch = buffer_length // batch_size
            for l in range(0, max_num_batch * batch_size, batch_size):
                update_stats = self.policy.update(
                    buffer.make_mini_batch(l, l + batch_size), n_sequences
                )
                for stat_name, value in update_stats.items():
                    batch_update_stats[stat_name].append(value)

        for stat, stat_list in batch_update_stats.items():
            self.stats_reporter.add_stat(stat, np.mean(stat_list))

        if self.policy.bc_module:
            update_stats = self.policy.bc_module.update()
            for stat, val in update_stats.items():
                self.stats_reporter.add_stat(stat, val)
        self.clear_update_buffer()

    def set_policy(self, policy: TFPolicy) -> None:
        self.policy = policy
        self.ppo_policy: PPOPolicy = policy

    def create_policy(self, brain_parameters: BrainParameters) -> TFPolicy:
        """
        Creates a PPO policy to trainers list of policies.
        :param brain_parameters: specifications for policy construction
        :return policy
        """

        if self.multi_gpu and len(get_devices()) > 1:
<<<<<<< HEAD
            policy = MultiGpuPPOPolicy(
=======
            policy: PPOPolicy = MultiGpuPPOPolicy(
>>>>>>> 07482744
                self.seed,
                brain_parameters,
                self.trainer_parameters,
                self.is_training,
                self.load,
            )
        else:
            policy = PPOPolicy(
                self.seed,
                brain_parameters,
                self.trainer_parameters,
                self.is_training,
                self.load,
            )

        for _reward_signal in policy.reward_signals.keys():
<<<<<<< HEAD
            self.collected_rewards[_reward_signal] = {}

        return policy
=======
            self.collected_rewards[_reward_signal] = defaultdict(lambda: 0)

        return policy

    def add_policy(self, name_behavior_id: str, policy: TFPolicy) -> None:
        """
        Adds policy to trainer.
        :param brain_parameters: specifications for policy construction
        """
        if self.policy:
            logger.warning(
                "add_policy has been called twice. {} is not a multi-agent trainer".format(
                    self.__class__.__name__
                )
            )
        self.policy = policy

    def get_policy(self, name_behavior_id: str) -> TFPolicy:
        """
        Gets policy from trainer associated with name_behavior_id
        :param name_behavior_id: full identifier of policy
        """

        return self.policy
>>>>>>> 07482744


def discount_rewards(r, gamma=0.99, value_next=0.0):
    """
    Computes discounted sum of future rewards for use in updating value estimate.
    :param r: List of rewards.
    :param gamma: Discount factor.
    :param value_next: T+1 value estimate for returns calculation.
    :return: discounted sum of future rewards as list.
    """
    discounted_r = np.zeros_like(r)
    running_add = value_next
    for t in reversed(range(0, r.size)):
        running_add = running_add * gamma + r[t]
        discounted_r[t] = running_add
    return discounted_r


def get_gae(rewards, value_estimates, value_next=0.0, gamma=0.99, lambd=0.95):
    """
    Computes generalized advantage estimate for use in updating policy.
    :param rewards: list of rewards for time-steps t to T.
    :param value_next: Value estimate for time-step T+1.
    :param value_estimates: list of value estimates for time-steps t to T.
    :param gamma: Discount factor.
    :param lambd: GAE weighing factor.
    :return: list of advantage estimates for time-steps t to T.
    """
    value_estimates = np.append(value_estimates, value_next)
    delta_t = rewards + gamma * value_estimates[1:] - value_estimates[:-1]
    advantage = discount_rewards(r=delta_t, gamma=gamma * lambd)
    return advantage<|MERGE_RESOLUTION|>--- conflicted
+++ resolved
@@ -225,11 +225,7 @@
         """
 
         if self.multi_gpu and len(get_devices()) > 1:
-<<<<<<< HEAD
-            policy = MultiGpuPPOPolicy(
-=======
             policy: PPOPolicy = MultiGpuPPOPolicy(
->>>>>>> 07482744
                 self.seed,
                 brain_parameters,
                 self.trainer_parameters,
@@ -246,11 +242,6 @@
             )
 
         for _reward_signal in policy.reward_signals.keys():
-<<<<<<< HEAD
-            self.collected_rewards[_reward_signal] = {}
-
-        return policy
-=======
             self.collected_rewards[_reward_signal] = defaultdict(lambda: 0)
 
         return policy
@@ -275,7 +266,6 @@
         """
 
         return self.policy
->>>>>>> 07482744
 
 
 def discount_rewards(r, gamma=0.99, value_next=0.0):
