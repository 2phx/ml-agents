--- conflicted
+++ resolved
@@ -68,58 +68,4 @@
         Clear the buffers that have been built up during inference. If
         we're not training, this should be called instead of update_policy.
         """
-<<<<<<< HEAD
-        self.update_buffer.reset_agent()
-
-    def add_policy_outputs(
-        self, take_action_outputs: ActionInfoOutputs, agent_id: str, agent_idx: int
-    ) -> None:
-        """
-        Takes the output of the last action and store it into the training buffer.
-        We break this out from add_experiences since it is very highly dependent
-        on the type of trainer.
-        :param take_action_outputs: The outputs of the Policy's get_action method.
-        :param agent_id: the Agent we're adding to.
-        :param agent_idx: the index of the Agent agent_id
-        """
-        raise UnityTrainerException(
-            "The add_policy_outputs method was not implemented."
-        )
-
-    def add_rewards_outputs(
-        self,
-        rewards_out: AllRewardsOutput,
-        values: Dict[str, np.ndarray],
-        agent_id: str,
-        agent_idx: int,
-        agent_next_idx: int,
-    ) -> None:
-        """
-        Takes the value and evaluated rewards output of the last action and store it
-        into the training buffer. We break this out from add_experiences since it is very
-        highly dependent on the type of trainer.
-        :param take_action_outputs: The outputs of the Policy's get_action method.
-        :param rewards_dict: Dict of rewards after evaluation
-        :param agent_id: the Agent we're adding to.
-        :param agent_idx: the index of the Agent agent_id in the current brain info
-        :param agent_next_idx: the index of the Agent agent_id in the next brain info
-        """
-        raise UnityTrainerException(
-            "The add_rewards_outputs method was not implemented."
-        )
-
-    def add_policy(self, brain_parameters: BrainParameters) -> None:
-        """
-        Adds policy to trainers list of policies
-        """
-        policy = self.create_policy(brain_parameters)
-        self.set_policy(policy)
-
-    def advance(self):
-        """
-        Eventually logic from TrainerController.advance() will live here.
-        """
-        self.clear_update_buffer()
-=======
-        self.update_buffer.reset_agent()
->>>>>>> 07482744
+        self.update_buffer.reset_agent()