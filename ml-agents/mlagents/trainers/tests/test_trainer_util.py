import pytest
import yaml
import io
from unittest.mock import patch

import mlagents.trainers.trainer_util as trainer_util
from mlagents.trainers.trainer_util import load_config, _load_config
from mlagents.trainers.ppo.trainer import PPOTrainer
from mlagents.trainers.exception import TrainerConfigError
from mlagents.trainers.brain import BrainParameters


@pytest.fixture
def dummy_config():
    return yaml.safe_load(
        """
        default:
            trainer: ppo
            batch_size: 32
            beta: 5.0e-3
            buffer_size: 512
            epsilon: 0.2
            gamma: 0.99
            hidden_units: 128
            lambd: 0.95
            learning_rate: 3.0e-4
            max_steps: 5.0e4
            normalize: true
            num_epoch: 5
            num_layers: 2
            time_horizon: 64
            sequence_length: 64
            summary_freq: 1000
            use_recurrent: false
            memory_size: 8
            use_curiosity: false
            curiosity_strength: 0.0
            curiosity_enc_size: 1
            reward_signals:
                extrinsic:
                    strength: 1.0
                    gamma: 0.99
        """
    )


@pytest.fixture
def dummy_config_with_override(dummy_config):
    base = dummy_config
    base["testbrain"] = {}
    base["testbrain"]["normalize"] = False
    return base


@pytest.fixture
def dummy_bad_config():
    return yaml.safe_load(
        """
        default:
            trainer: incorrect_trainer
            brain_to_imitate: ExpertBrain
            batches_per_epoch: 16
            batch_size: 32
            beta: 5.0e-3
            buffer_size: 512
            epsilon: 0.2
            gamma: 0.99
            hidden_units: 128
            lambd: 0.95
            learning_rate: 3.0e-4
            max_steps: 5.0e4
            normalize: true
            num_epoch: 5
            num_layers: 2
            time_horizon: 64
            sequence_length: 64
            summary_freq: 1000
            use_recurrent: false
            memory_size: 8
        """
    )


@patch("mlagents.trainers.brain.BrainParameters")
def test_initialize_trainer_parameters_override_defaults(
    BrainParametersMock, dummy_config_with_override
):
    summaries_dir = "test_dir"
    run_id = "testrun"
    model_path = "model_dir"
    keep_checkpoints = 1
    train_model = True
    load_model = False
    seed = 11
    expected_reward_buff_cap = 1

    base_config = dummy_config_with_override
    expected_config = base_config["default"]
    expected_config["summary_path"] = f"{run_id}_testbrain"
    expected_config["model_path"] = model_path + "/testbrain"
    expected_config["keep_checkpoints"] = keep_checkpoints

    # Override value from specific brain config
    expected_config["normalize"] = False

    brain_params_mock = BrainParametersMock()
    BrainParametersMock.return_value.brain_name = "testbrain"
    external_brains = {"testbrain": brain_params_mock}

    def mock_constructor(
        self,
        brain,
        reward_buff_cap,
        trainer_parameters,
        training,
        load,
        seed,
        run_id,
        multi_gpu,
    ):
<<<<<<< HEAD
        self.trainer_metrics = TrainerMetrics("", "")
        assert brain == brain_params_mock.brain_name
=======
        assert brain == brain_params_mock
>>>>>>> b04395c6
        assert trainer_parameters == expected_config
        assert reward_buff_cap == expected_reward_buff_cap
        assert training == train_model
        assert load == load_model
        assert seed == seed
        assert run_id == run_id
        assert multi_gpu == multi_gpu

    with patch.object(PPOTrainer, "__init__", mock_constructor):
        trainer_factory = trainer_util.TrainerFactory(
            trainer_config=base_config,
            summaries_dir=summaries_dir,
            run_id=run_id,
            model_path=model_path,
            keep_checkpoints=keep_checkpoints,
            train_model=train_model,
            load_model=load_model,
            seed=seed,
        )
        trainers = {}
        for _, brain_parameters in external_brains.items():
            trainers["testbrain"] = trainer_factory.generate(
                brain_parameters.brain_name
            )
        assert "testbrain" in trainers
        assert isinstance(trainers["testbrain"], PPOTrainer)


@patch("mlagents.trainers.brain.BrainParameters")
def test_initialize_ppo_trainer(BrainParametersMock, dummy_config):
    brain_params_mock = BrainParametersMock()
    BrainParametersMock.return_value.brain_name = "testbrain"
    external_brains = {"testbrain": BrainParametersMock()}
    summaries_dir = "test_dir"
    run_id = "testrun"
    model_path = "model_dir"
    keep_checkpoints = 1
    train_model = True
    load_model = False
    seed = 11
    expected_reward_buff_cap = 1

    base_config = dummy_config
    expected_config = base_config["default"]
    expected_config["summary_path"] = f"{run_id}_testbrain"
    expected_config["model_path"] = model_path + "/testbrain"
    expected_config["keep_checkpoints"] = keep_checkpoints

    def mock_constructor(
        self,
        brain,
        reward_buff_cap,
        trainer_parameters,
        training,
        load,
        seed,
        run_id,
        multi_gpu,
    ):
<<<<<<< HEAD
        self.trainer_metrics = TrainerMetrics("", "")
        assert brain == brain_params_mock.brain_name
=======
        assert brain == brain_params_mock
>>>>>>> b04395c6
        assert trainer_parameters == expected_config
        assert reward_buff_cap == expected_reward_buff_cap
        assert training == train_model
        assert load == load_model
        assert seed == seed
        assert run_id == run_id
        assert multi_gpu == multi_gpu

    with patch.object(PPOTrainer, "__init__", mock_constructor):
        trainer_factory = trainer_util.TrainerFactory(
            trainer_config=base_config,
            summaries_dir=summaries_dir,
            run_id=run_id,
            model_path=model_path,
            keep_checkpoints=keep_checkpoints,
            train_model=train_model,
            load_model=load_model,
            seed=seed,
        )
        trainers = {}
        for brain_name, brain_parameters in external_brains.items():
            trainers[brain_name] = trainer_factory.generate(brain_parameters.brain_name)
        assert "testbrain" in trainers
        assert isinstance(trainers["testbrain"], PPOTrainer)


@patch("mlagents.trainers.brain.BrainParameters")
def test_initialize_invalid_trainer_raises_exception(
    BrainParametersMock, dummy_bad_config
):
    summaries_dir = "test_dir"
    run_id = "testrun"
    model_path = "model_dir"
    keep_checkpoints = 1
    train_model = True
    load_model = False
    seed = 11
    bad_config = dummy_bad_config
    BrainParametersMock.return_value.brain_name = "testbrain"
    external_brains = {"testbrain": BrainParametersMock()}

    with pytest.raises(TrainerConfigError):
        trainer_factory = trainer_util.TrainerFactory(
            trainer_config=bad_config,
            summaries_dir=summaries_dir,
            run_id=run_id,
            model_path=model_path,
            keep_checkpoints=keep_checkpoints,
            train_model=train_model,
            load_model=load_model,
            seed=seed,
        )
        trainers = {}
        for brain_name, brain_parameters in external_brains.items():
            trainers[brain_name] = trainer_factory.generate(brain_parameters.brain_name)


def test_handles_no_default_section(dummy_config):
    """
    Make sure the trainer setup handles a missing "default" in the config.
    """
    brain_name = "testbrain"
    no_default_config = {brain_name: dummy_config["default"]}
    brain_parameters = BrainParameters(
        brain_name=brain_name,
        vector_observation_space_size=1,
        camera_resolutions=[],
        vector_action_space_size=[2],
        vector_action_descriptions=[],
        vector_action_space_type=0,
    )

    trainer_factory = trainer_util.TrainerFactory(
        trainer_config=no_default_config,
        summaries_dir="test_dir",
        run_id="testrun",
        model_path="model_dir",
        keep_checkpoints=1,
        train_model=True,
        load_model=False,
        seed=42,
    )
    trainer_factory.generate(brain_parameters.brain_name)


def test_raise_if_no_config_for_brain(dummy_config):
    """
    Make sure the trainer setup raises a friendlier exception if both "default" and the brain name
    are missing from the config.
    """
    brain_name = "testbrain"
    bad_config = {"some_other_brain": dummy_config["default"]}
    brain_parameters = BrainParameters(
        brain_name=brain_name,
        vector_observation_space_size=1,
        camera_resolutions=[],
        vector_action_space_size=[2],
        vector_action_descriptions=[],
        vector_action_space_type=0,
    )

    trainer_factory = trainer_util.TrainerFactory(
        trainer_config=bad_config,
        summaries_dir="test_dir",
        run_id="testrun",
        model_path="model_dir",
        keep_checkpoints=1,
        train_model=True,
        load_model=False,
        seed=42,
    )
    with pytest.raises(TrainerConfigError):
        trainer_factory.generate(brain_parameters)


def test_load_config_missing_file():
    with pytest.raises(TrainerConfigError):
        load_config("thisFileDefinitelyDoesNotExist.yaml")


def test_load_config_valid_yaml():
    file_contents = """
this:
  - is fine
    """
    fp = io.StringIO(file_contents)
    res = _load_config(fp)
    assert res == {"this": ["is fine"]}


def test_load_config_invalid_yaml():
    file_contents = """
you:
  - will
- not
  - parse
    """
    with pytest.raises(TrainerConfigError):
        fp = io.StringIO(file_contents)
        _load_config(fp)<|MERGE_RESOLUTION|>--- conflicted
+++ resolved
@@ -118,12 +118,7 @@
         run_id,
         multi_gpu,
     ):
-<<<<<<< HEAD
-        self.trainer_metrics = TrainerMetrics("", "")
         assert brain == brain_params_mock.brain_name
-=======
-        assert brain == brain_params_mock
->>>>>>> b04395c6
         assert trainer_parameters == expected_config
         assert reward_buff_cap == expected_reward_buff_cap
         assert training == train_model
@@ -183,12 +178,7 @@
         run_id,
         multi_gpu,
     ):
-<<<<<<< HEAD
-        self.trainer_metrics = TrainerMetrics("", "")
         assert brain == brain_params_mock.brain_name
-=======
-        assert brain == brain_params_mock
->>>>>>> b04395c6
         assert trainer_parameters == expected_config
         assert reward_buff_cap == expected_reward_buff_cap
         assert training == train_model
